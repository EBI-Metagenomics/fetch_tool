import re
import logging

from src.abstract_fetch import AbstractDataFetcher

path_re = re.compile(r'(.*)/(.*)')


class FetchReads(AbstractDataFetcher):
<<<<<<< HEAD
    ENA_PORTAL_API_URL = 'https://www.ebi.ac.uk/ena/portal/api/search?dataPortal=metagenome&dccDataOnly=false&result=' \
                          'read_run&format=json&query=secondary_study_accession=%22{0}%22&fields=study_accession,' \
                          'secondary_study_accession,sample_accession,secondary_sample_accession,experiment_accession,' \
                          'run_accession,instrument_model,library_layout,fastq_ftp,fastq_md5,submitted_ftp,submitted_md5,' \
                          'library_strategy,broker_name,library_source&download=true'
    ENA_PORTAL_API_BY_RUN = 'https://www.ebi.ac.uk/ena/portal/api/search?dataPortal=metagenome&dccDataOnly=false&result' \
                            '=read_run&format=json&query=run_accession=%22{0}%22&fields=secondary_study_accession&' \
                            'download=true'
=======
    ENA_PROJECT_URL = 'https://www.ebi.ac.uk/ena/portal/api/filereport?accession={0}&result=read_run&' \
                      'fields=study_accession,secondary_study_accession,sample_accession,secondary_sample_accession,' \
                      'experiment_accession,run_accession,instrument_model,library_layout,' \
                      'fastq_ftp,fastq_md5,submitted_ftp,submitted_md5,library_strategy,broker_name,library_source&' \
                      'download=true'
>>>>>>> 000ba6ce

    def __init__(self, argv=None):
        self.runs = None
        self.ACCESSION_FIELD = 'RUN_ID'
        super().__init__(argv)

    @staticmethod
    def add_arguments(parser):
        runs_group = parser.add_mutually_exclusive_group()
        runs_group.add_argument("-ru", "--runs", nargs='+',
                                help="Run accession(s), whitespace separated. Use to download only certain project runs")
        runs_group.add_argument("--run-list", help='File containing line-separated run accessions')
        return parser

    def _validate_args(self):
        if not any([self.args.runs, self.args.run_list, self.args.projects, self.args.project_list]):
            raise ValueError('No data specified, please use -ru, --run-list, -p or --project-list')

    def _process_additional_args(self):
        if self.args.run_list:
            self.runs = self._read_line_sep_file(self.args.run_list)
        else:
            self.runs = self.args.runs

        if not self.args.projects and not self.args.project_list:
            logging.info('Fetching projects from list of runs')
            self.args.projects = self._get_project_accessions_from_runs(self.runs)

    def _retrieve_project_info_from_api(self, project_accession):
        data = self._retrieve_ena_url(self.ENA_PORTAL_API_URL.format(project_accession))
        logging.info("Retrieved {count} runs for study {project_accession} from "
                     "the ENA Portal API.".format(count=len(data), project_accession=project_accession))
        [logging.info("The generated ftp location for run {} is not available yet".format(d['run_accession'])) for d in data if not d['fastq_ftp']]
        new_data = [d for d in data if d['fastq_ftp']]
        return list(map(self.map_datafields_ftp_2_data, new_data))

    def map_datafields_ftp_2_data(self, rundata):
        is_submitted_file = rundata['submitted_ftp'] is not ''
        rundata['STUDY_ID'] = rundata.pop('secondary_study_accession')
        rundata['SAMPLE_ID'] = rundata.pop('secondary_sample_accession')
        rundata['RUN_ID'] = rundata.pop('run_accession')
        rundata['DATA_FILE_ROLE'] = 'SUBMISSION_FILE' if is_submitted_file else 'GENERATED_FILE'
        file_paths = rundata.get('fastq_ftp') #or rundata.get('submitted_ftp')
        is_valid_filetype = [self._is_rawdata_filetype(f) for f in file_paths.split(';')]
        if not False in is_valid_filetype:
            md5s = rundata.get('fastq_md5') or rundata.get('submitted_md5')
            rundata['DATA_FILE_PATH'], rundata['file'], rundata['MD5'] = self._get_raw_filenames(file_paths,
                                                                                                 md5s,
                                                                                                 rundata['RUN_ID'],
                                                                                                 is_submitted_file)
            for key in ('fastq_ftp', 'submitted_ftp', 'fastq_md5', 'submitted_md5'):
                del rundata[key]
            rundata['LIBRARY_STRATEGY'] = rundata.pop('library_strategy')
            rundata['LIBRARY_SOURCE'] = rundata.pop('library_source')
            rundata['LIBRARY_LAYOUT'] = rundata.pop('library_layout')
            return rundata

    def _filter_accessions_from_args(self, run_data, run_accession_field):
        run_data = [x for x in run_data if x]
        if self.runs:
            run_data = list(filter(lambda r: r[run_accession_field] in self.runs, run_data))
        return run_data

    def map_project_info_to_row(self, run):
        return {
            'study_id': run['STUDY_ID'],
            'sample_id': run['SAMPLE_ID'],
            'run_id': run['RUN_ID'],
            'library_layout': run['LIBRARY_LAYOUT'],
            'file': run['file'],
            'file_path': run['DATA_FILE_PATH'],
            'library_strategy': run['LIBRARY_STRATEGY'],
            'library_source': run['LIBRARY_SOURCE']
        }

<<<<<<< HEAD
    def _get_project_accessions_from_runs(self, runs):
        project_list = set()
        for run in runs:
            data = self._retrieve_ena_url(self.ENA_PORTAL_API_BY_RUN.format(run))
            [project_list.add(d['secondary_study_accession']) for d in data]
        return project_list
=======
    def _retrieve_era_submitted_data(self, project_accession):
        return ERADAO(self.eradao).retrieve_submitted_files(project_accession)

    def _retrieve_era_generated_data(self, project_accession):
        return ERADAO(self.eradao).retrieve_generated_files(project_accession)

    def _retrieve_project_info_db(self, project_accession):
        # Get all generated study data from ENA
        study_run_data = self._retrieve_era_generated_data(project_accession)
        # Add all runs which don't have generated data
#        if self._study_has_permitted_broker(project_accession):
        submitted_files = self._retrieve_era_submitted_data(project_accession)
        existing_accessions = self._get_study_run_accessions(study_run_data)
        study_run_data.extend([f for f in submitted_files if f['RUN_ID'] not in existing_accessions])
#        else:
#            broker = None if project_accession not in self.study_brokers else self.study_brokers.get(project_accession)
#            logging.debug(
#                'Study {} does not come from a trusted broker ({}). Submitted_ftp files will be ignored'.format(
#                    project_accession, broker))
        for data in study_run_data:
            is_submitted_file = data['DATA_FILE_ROLE'] == 'SUBMITTED_FILE'
            data['DATA_FILE_PATH'], data['file'], data['MD5'] = self._get_raw_filenames(data['DATA_FILE_PATH'],
                                                                                        data['MD5'],
                                                                                        data['RUN_ID'],
                                                                                        is_submitted_file)
        return study_run_data

#    @staticmethod
#    def is_trusted_ftp_data(data, trusted_brokers):
#        return data['fastq_ftp'] != '' or (data['submitted_ftp'] != '' and data['broker_name'] in trusted_brokers)

#    def _filter_ftp_broker_names(self, data):
#        trusted_brokers = self.config['trustedBrokers']
#        return [d for d in data if self.is_trusted_ftp_data(d, trusted_brokers)]

    def map_datafields_ftp_2_db(self, rundata):
        is_submitted_file = rundata['submitted_ftp'] is not ''
        rundata['STUDY_ID'] = rundata.pop('secondary_study_accession')
        rundata['SAMPLE_ID'] = rundata.pop('secondary_sample_accession')
        rundata['RUN_ID'] = rundata.pop('run_accession')
        rundata['DATA_FILE_ROLE'] = 'SUBMISSION_FILE' if is_submitted_file else 'GENERATED_FILE'
        file_paths = rundata.get('fastq_ftp') or rundata.get('submitted_ftp')
        is_valid_filetype = [self._is_rawdata_filetype(f) for f in file_paths.split(';')]
        if not False in is_valid_filetype:
            md5s = rundata.get('fastq_md5') or rundata.get('submitted_md5')
            rundata['DATA_FILE_PATH'], rundata['file'], rundata['MD5'] = self._get_raw_filenames(file_paths,
                                                                                                 md5s,
                                                                                                 rundata['RUN_ID'],
                                                                                                 is_submitted_file)
            for key in ('fastq_ftp', 'submitted_ftp', 'fastq_md5', 'submitted_md5'):
                del rundata[key]
            rundata['LIBRARY_STRATEGY'] = rundata.pop('library_strategy')
            rundata['LIBRARY_SOURCE'] = rundata.pop('library_source')
            rundata['LIBRARY_LAYOUT'] = rundata.pop('library_layout')
            return rundata

    def _filter_secondary_files(self, joined_file_names, md5s):
        filtered_file_names, filtered_md5s = super()._filter_secondary_files(joined_file_names, md5s)
        # Case to remove runs with 3 fastq files => keep only _1 and _2
        if len(filtered_file_names) == 3:
            keep_files = ['_' in f for f in filtered_file_names]
            indexes = [i for i, x in enumerate(keep_files) if x]
            filtered_file_names = itemgetter(*indexes)(filtered_file_names)
            filtered_md5s = itemgetter(*indexes)(filtered_md5s)

        return filtered_file_names, filtered_md5s

    def _retrieve_project_info_ftp(self, project_accession):
        data = self._retrieve_ena_url(self.ENA_PROJECT_URL.format(project_accession))
#        trusted_data = self._filter_ftp_broker_names(data)
        return list(map(self.map_datafields_ftp_2_db, data))
>>>>>>> 000ba6ce


def main():
    data_fetcher = FetchReads()
    data_fetcher.fetch()


if __name__ == '__main__':
    main()<|MERGE_RESOLUTION|>--- conflicted
+++ resolved
@@ -7,7 +7,6 @@
 
 
 class FetchReads(AbstractDataFetcher):
-<<<<<<< HEAD
     ENA_PORTAL_API_URL = 'https://www.ebi.ac.uk/ena/portal/api/search?dataPortal=metagenome&dccDataOnly=false&result=' \
                           'read_run&format=json&query=secondary_study_accession=%22{0}%22&fields=study_accession,' \
                           'secondary_study_accession,sample_accession,secondary_sample_accession,experiment_accession,' \
@@ -16,13 +15,6 @@
     ENA_PORTAL_API_BY_RUN = 'https://www.ebi.ac.uk/ena/portal/api/search?dataPortal=metagenome&dccDataOnly=false&result' \
                             '=read_run&format=json&query=run_accession=%22{0}%22&fields=secondary_study_accession&' \
                             'download=true'
-=======
-    ENA_PROJECT_URL = 'https://www.ebi.ac.uk/ena/portal/api/filereport?accession={0}&result=read_run&' \
-                      'fields=study_accession,secondary_study_accession,sample_accession,secondary_sample_accession,' \
-                      'experiment_accession,run_accession,instrument_model,library_layout,' \
-                      'fastq_ftp,fastq_md5,submitted_ftp,submitted_md5,library_strategy,broker_name,library_source&' \
-                      'download=true'
->>>>>>> 000ba6ce
 
     def __init__(self, argv=None):
         self.runs = None
@@ -98,88 +90,14 @@
             'library_source': run['LIBRARY_SOURCE']
         }
 
-<<<<<<< HEAD
     def _get_project_accessions_from_runs(self, runs):
         project_list = set()
         for run in runs:
             data = self._retrieve_ena_url(self.ENA_PORTAL_API_BY_RUN.format(run))
             [project_list.add(d['secondary_study_accession']) for d in data]
         return project_list
-=======
-    def _retrieve_era_submitted_data(self, project_accession):
-        return ERADAO(self.eradao).retrieve_submitted_files(project_accession)
 
-    def _retrieve_era_generated_data(self, project_accession):
-        return ERADAO(self.eradao).retrieve_generated_files(project_accession)
-
-    def _retrieve_project_info_db(self, project_accession):
-        # Get all generated study data from ENA
-        study_run_data = self._retrieve_era_generated_data(project_accession)
-        # Add all runs which don't have generated data
-#        if self._study_has_permitted_broker(project_accession):
-        submitted_files = self._retrieve_era_submitted_data(project_accession)
-        existing_accessions = self._get_study_run_accessions(study_run_data)
-        study_run_data.extend([f for f in submitted_files if f['RUN_ID'] not in existing_accessions])
-#        else:
-#            broker = None if project_accession not in self.study_brokers else self.study_brokers.get(project_accession)
-#            logging.debug(
-#                'Study {} does not come from a trusted broker ({}). Submitted_ftp files will be ignored'.format(
-#                    project_accession, broker))
-        for data in study_run_data:
-            is_submitted_file = data['DATA_FILE_ROLE'] == 'SUBMITTED_FILE'
-            data['DATA_FILE_PATH'], data['file'], data['MD5'] = self._get_raw_filenames(data['DATA_FILE_PATH'],
-                                                                                        data['MD5'],
-                                                                                        data['RUN_ID'],
-                                                                                        is_submitted_file)
-        return study_run_data
-
-#    @staticmethod
-#    def is_trusted_ftp_data(data, trusted_brokers):
-#        return data['fastq_ftp'] != '' or (data['submitted_ftp'] != '' and data['broker_name'] in trusted_brokers)
-
-#    def _filter_ftp_broker_names(self, data):
-#        trusted_brokers = self.config['trustedBrokers']
-#        return [d for d in data if self.is_trusted_ftp_data(d, trusted_brokers)]
-
-    def map_datafields_ftp_2_db(self, rundata):
-        is_submitted_file = rundata['submitted_ftp'] is not ''
-        rundata['STUDY_ID'] = rundata.pop('secondary_study_accession')
-        rundata['SAMPLE_ID'] = rundata.pop('secondary_sample_accession')
-        rundata['RUN_ID'] = rundata.pop('run_accession')
-        rundata['DATA_FILE_ROLE'] = 'SUBMISSION_FILE' if is_submitted_file else 'GENERATED_FILE'
-        file_paths = rundata.get('fastq_ftp') or rundata.get('submitted_ftp')
-        is_valid_filetype = [self._is_rawdata_filetype(f) for f in file_paths.split(';')]
-        if not False in is_valid_filetype:
-            md5s = rundata.get('fastq_md5') or rundata.get('submitted_md5')
-            rundata['DATA_FILE_PATH'], rundata['file'], rundata['MD5'] = self._get_raw_filenames(file_paths,
-                                                                                                 md5s,
-                                                                                                 rundata['RUN_ID'],
-                                                                                                 is_submitted_file)
-            for key in ('fastq_ftp', 'submitted_ftp', 'fastq_md5', 'submitted_md5'):
-                del rundata[key]
-            rundata['LIBRARY_STRATEGY'] = rundata.pop('library_strategy')
-            rundata['LIBRARY_SOURCE'] = rundata.pop('library_source')
-            rundata['LIBRARY_LAYOUT'] = rundata.pop('library_layout')
-            return rundata
-
-    def _filter_secondary_files(self, joined_file_names, md5s):
-        filtered_file_names, filtered_md5s = super()._filter_secondary_files(joined_file_names, md5s)
-        # Case to remove runs with 3 fastq files => keep only _1 and _2
-        if len(filtered_file_names) == 3:
-            keep_files = ['_' in f for f in filtered_file_names]
-            indexes = [i for i, x in enumerate(keep_files) if x]
-            filtered_file_names = itemgetter(*indexes)(filtered_file_names)
-            filtered_md5s = itemgetter(*indexes)(filtered_md5s)
-
-        return filtered_file_names, filtered_md5s
-
-    def _retrieve_project_info_ftp(self, project_accession):
-        data = self._retrieve_ena_url(self.ENA_PROJECT_URL.format(project_accession))
-#        trusted_data = self._filter_ftp_broker_names(data)
-        return list(map(self.map_datafields_ftp_2_db, data))
->>>>>>> 000ba6ce
-
-
+      
 def main():
     data_fetcher = FetchReads()
     data_fetcher.fetch()
