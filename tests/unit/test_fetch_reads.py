--- conflicted
+++ resolved
@@ -81,45 +81,6 @@
             assert raw_data[f1] == transform[f2]
         assert transform['file'] == 'ERR599383_1.fastq.gz;ERR599383_2.fastq.gz'
 
-<<<<<<< HEAD
-=======
-#    def test_is_trusted_ftp_data_should_be_trusted_from_broker(self):
-#        fetch = afr.FetchReads(argv=['-p', 'ERP003634'])
-#        trusted_brokers = ['EMG']
-#        assert fetch.is_trusted_ftp_data({'fastq_ftp': '',
-#                                          'submitted_ftp': 'filepath',
-#                                          'broker_name': 'EMG'},
-#                                         trusted_brokers)
-
-#    def test_is_trusted_ftp_data_should_be_trusted_as_generated_data(self):
-#        fetch = afr.FetchReads(argv=['-p', 'ERP003634'])
-#        trusted_brokers = ['EMG']
-#        assert fetch.is_trusted_ftp_data({'fastq_ftp': 'filepath', 'submitted_ftp': 'filepath', 'broker_name': 'EMG'},
-#                                         trusted_brokers)
-
-#    def test_filter_ftp_broker_names_should_return_empty(self):
-#        fetch = afr.FetchReads(argv=['-p', 'ERP003634'])
-#        assert [] == fetch._filter_ftp_broker_names([])
-
-#    def test_filter_ftp_broker_names_should_filter_brokers(self):
-#        fetch = afr.FetchReads(argv=['-p', 'ERP003634'])
-#        fetch.config['trustedBrokers'] = ['EMG']
-#        run_data = [
-#            {'fastq_ftp': '', 'submitted_ftp': 'datafile', 'broker_name': 'EMG'},
-#            {'fastq_ftp': '', 'submitted_ftp': 'datafile', 'broker_name': 'NOT_EMG'},
-#        ]
-#        assert 1 == len(fetch._filter_ftp_broker_names(run_data))
-
-#    def test_filter_ftp_broker_names_should_allow_generated_file(self):
-#        fetch = afr.FetchReads(argv=['-p', 'ERP003634'])
-#        fetch.config['trustedBrokers'] = ['EMG']
-#        run_data = [
-#            {'fastq_ftp': '', 'submitted_ftp': 'datafile', 'broker_name': 'EMG'},
-#            {'fastq_ftp': 'datafile', 'submitted_ftp': 'datafile', 'broker_name': 'NOT_EMG'},
-#        ]
-#        assert 2 == len(fetch._filter_ftp_broker_names(run_data))
-
->>>>>>> 000ba6ce
     def test_map_datafields_ftp_2_db_should_map_all_fields(self):
         raw_data = {
             'secondary_study_accession': 'ERP001736',
@@ -147,7 +108,6 @@
             'file': ['ERR599383_1.fastq.gz', 'ERR599383_2.fastq.gz'],
         }
 
-<<<<<<< HEAD
     def mock_get_study_from_run(self, *args, **kwargs):
         return [{'run_accession': 'ERR2777789', 'secondary_study_accession': 'ERP110686'}]
 
@@ -173,73 +133,13 @@
               'broker_name': 'MGRAST', 'library_source': 'METAGENOMIC'}
         ]
 
-=======
-    def test_retrieve_project_info_ftp_should_fetch_all_runs(self, tmpdir):
-        fetch = afr.FetchReads(argv=['-p', 'ERP003634', '-d', str(tmpdir)])
-        runs = fetch._retrieve_project_info_ftp('ERP110686')
-        assert len(runs) == 2
-
-    def mock_db_response_generated_data(self, *args, **kwargs):
-        return [{'STUDY_ID': 'ERP113309', 'SAMPLE_ID': 'ERS3033973', 'RUN_ID': 'ERR3063510', 'LIBRARY_LAYOUT': 'SINGLE',
-                 'DATA_FILE_PATH': 'fastq/ERR306/000/ERR3063510/ERR3063510.fastq.gz',
-                 'LIBRARY_STRATEGY': 'WGS', 'LIBRARY_SOURCE': 'GENOMIC', 'DATA_FILE_ROLE': 'GENERATED_FILE',
-                 'MD5': '2cb9441bbc157d76286b385fd0b7f0c4'},
-                {'STUDY_ID': 'ERP113309', 'SAMPLE_ID': 'ERS3042514', 'RUN_ID': 'ERR3086151', 'LIBRARY_LAYOUT': 'SINGLE',
-                 'DATA_FILE_PATH': 'fastq/ERR308/001/ERR3086151/ERR3086151.fastq.gz',
-                 'LIBRARY_STRATEGY': 'WGS', 'LIBRARY_SOURCE': 'GENOMIC', 'DATA_FILE_ROLE': 'GENERATED_FILE',
-                 'MD5': '899eb5ab522ebc2c98bc567f3c3ad7d8'}
-                ]
-
-    def mock_db_response_submitted_data(self, *args, **kwargs):
-        return [{'STUDY_ID': 'ERP113309', 'SAMPLE_ID': 'ERS3042515', 'RUN_ID': 'ERR3086152', 'LIBRARY_LAYOUT': 'SINGLE',
-                 'DATA_FILE_PATH': 'fastq/ERR308/001/ERR3086151/ERR3086151.fastq.gz',
-                 'LIBRARY_STRATEGY': 'WGS', 'LIBRARY_SOURCE': 'GENOMIC', 'DATA_FILE_ROLE': 'SUBMITTED_FILE',
-                 'MD5': '899eb5ab522ebc2c98bc567f3c3ad7d8'}]
-
-
-    @patch('src.fetch_reads.FetchReads._retrieve_era_generated_data')
-#    @patch('src.fetch_reads.FetchReads._get_studies_brokers')
-    @patch('src.fetch_reads.FetchReads._retrieve_era_submitted_data')
-#    @patch('src.fetch_reads.FetchReads._study_has_permitted_broker')
-    def test_retrieve_project_info_db_should_not_add_submitted_data(self, mocked_class1, mocked_class2, tmpdir):
-        afr.FetchReads._retrieve_era_generated_data = self.mock_db_response_generated_data
-        afr.FetchReads._retrieve_era_submitted_data = self.mock_db_response_generated_data #keep the same as generated
-#        afr.FetchReads._study_has_permitted_broker = lambda *args, **kwargs: False
-#        afr.FetchReads._get_studies_brokers = lambda *args, **kwargs: {'ERP113309': ''}
-        fetch = afr.FetchReads(argv=['-p', 'ERP113309', '-d', str(tmpdir), '--private'])
-        runs = fetch._retrieve_project_info_db('ERP113309')
-        assert len(runs) == 2
-
-    @patch('src.fetch_reads.FetchReads._retrieve_era_generated_data')
-    @patch('src.fetch_reads.FetchReads._retrieve_era_submitted_data')
-#    @patch('src.fetch_reads.FetchReads._study_has_permitted_broker')
-    def test_retrieve_project_info_db_should_add_submitted_data(self, mocked_class1, mocked_class2, tmpdir):
-        afr.FetchReads._retrieve_era_generated_data = self.mock_db_response_generated_data
-        afr.FetchReads._retrieve_era_submitted_data = self.mock_db_response_submitted_data
-#        afr.FetchReads._study_has_permitted_broker = lambda *args, **kwargs: True
-#        afr.FetchReads._get_studies_brokers = lambda *args, **kwargs: {'ERP113309': ''}
-        fetch = afr.FetchReads(argv=['-p', 'ERP113309', '-d', str(tmpdir), '--private'])
-        runs = fetch._retrieve_project_info_db('ERP113309')
-        assert len(runs) == 3
->>>>>>> 000ba6ce
-
     @patch('src.fetch_assemblies.FetchAssemblies._retrieve_ena_url')
     def test_process_additional_args_should_find_study_accessions_for_runs(self, mocked_class1, tmpdir):
-<<<<<<< HEAD
         study_accession = 'ERP110686'
         run_id = 'ERR2777789'
         fetch_reads.FetchReads._retrieve_ena_url = self.mock_get_study_from_run
         fetch = fetch_reads.FetchReads(argv=['-ru', run_id, '-d', str(tmpdir)])
         fetch._validate_args()
-=======
-        study_accession = 'ERP001736'
-        run_id = 'ERR599083'
-        afr.ERADAO.retrieve_study_accessions_from_runs = lambda *args, **kwargs: [{'STUDY_ID': study_accession}]
-        afr.FetchReads._retrieve_era_generated_data = self.mock_db_response_generated_data
-        afr.FetchReads._retrieve_era_submitted_data = self.mock_db_response_submitted_data
-#        afr.FetchReads._study_has_permitted_broker = lambda *args, **kwargs: True
-        fetch = afr.FetchReads(argv=['-ru', run_id, '-d', str(tmpdir), '--private'])
->>>>>>> 000ba6ce
         fetch._process_additional_args()
         assert fetch.args.projects == {study_accession}
 
